--- conflicted
+++ resolved
@@ -48,11 +48,8 @@
 - **[MCP Installer](https://github.com/anaisbetts/mcp-installer)** - This server is a server that installs other MCP servers for you.
 - **[Spotify MCP](https://github.com/varunneal/spotify-mcp)** - This MCP allows an LLM to play and use Spotify. 
 - **[Inoyu](https://github.com/sergehuber/inoyu-mcp-unomi-server)** - Interact with an Apache Unomi CDP customer data platform to retrieve and update customer profiles
-<<<<<<< HEAD
-- **[BigQuery](https://github.com/LucasHild/mcp-server-bigquery)** - This server enables LLMs to inspect database schemas and execute queries on BigQuery.
-=======
-- **[MCP BigQuery Server](https://github.com/ergut/mcp-bigquery-server)** - Server implementation for Google BigQuery integration that enables direct BigQuery database access and querying capabilities
->>>>>>> b659ca2c
+- **[BigQuery](https://github.com/LucasHild/mcp-server-bigquery)** (by LucasHild) - This server enables LLMs to inspect database schemas and execute queries on BigQuery.
+- **[BigQuery](https://github.com/ergut/mcp-bigquery-server)** (by ergut) - Server implementation for Google BigQuery integration that enables direct BigQuery database access and querying capabilities
 
 ## 📚 Resources
 
